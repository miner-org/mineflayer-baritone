const astar = require("./pathfinder").Astar;
const { Vec3 } = require("vec3");
const {
  vectorProjection,
  shouldAutoJump,
  canWalkJump,
  smoothPath,
  placeBlock,
  autoTool,
  simulateUntil,
  isPointOnPath,
  getController,
  distanceFromLine,
} = require("./utils.js");
const { Cell } = require("./pathfinder");
const AABB = require("./aabb.js");
const { Goal } = require("./goal.js");

const { Physics } = require("prismarine-physics");

const createFlightPath = require("./flight.js");

const sleep = (ms = 2000) => {
  return new Promise((r) => {
    setTimeout(r, ms);
  });
};

const {
  default: loader,
  EPhysicsCtx,
  EntityPhysics,
  EntityState,
} = require("@nxg-org/mineflayer-physics-util");

/**
 *
 * @param {import("mineflayer").Bot} bot
 */
function inject(bot) {
  bot.ashfinder = {};

  bot.ashfinder.path = [];
  bot.ashfinder.stopped = false;
  bot.ashfinder.config = {
    //blocks to avoid breaking
    blocksToAvoid: ["crafting_table", "chest", "furnace", "gravel", "sand"],
    blocksToStayAway: ["cactus"],
    placeBlocks: false,
    breakBlocks: true,
    parkour: true,
    checkBreakUpNodes: true,
    proParkour: true,
    maxFallDist: 3,
    maxWaterDist: 256,
    disposableBlocks: [
      "dirt",
      "cobblestone",
      "stone",
      "andesite",
      "coarse_dirt",
      "blackstone",
      "end_stone",
      "basalt",
    ],
    interactableBlocks: [
      "oak_door",
      "spruce_door",
      "birch_door",
      "jungle_door",
      "acaica_door",
      "dark_oak_door",
      "mangrove_door",
      "warped_door",
      "crimson_door",
      // gates
      "oak_gate",
      "spruce_gate",
      "birch_gate",
      "jungle_gate",
      "acacia_gate",
      "dark_oak_gate",
      "mangrove_gate",
      "warped_gate",
      "crimson_gate",
    ],
<<<<<<< HEAD
    thinkTimeout: 10000,
=======
    thinkTimeout: 1000,
>>>>>>> 91d7de6f
  };
  bot.ashfinder.debug = true;
  // bot.loadPlugin(loader);

  let headLocked = false;
  let walkingUntillGround = false;
  let climbing = false;
  let placing = false;
  let breakBlocks = [];
  let vertical = [];
  let horizontal = [];
  let flying = false;

  let currentPathNumber = 0;
  let currentCalculatedPathNumber = 0;
  let complexPathPoints = [];
  let straightPathOptions = null;
  let followOptions = null;
  let digging = false;
  let interacting = false;
  let targetEntity = null;
  let following = false;

  let elytraPathPoints = [];
  let elytraPathIndex = 0;
  let elytraPathOptions = null;

  /**
   * Checks if the player is on a given block position.
   * @param {Vec3} playerPosition - The position of the player.
   * @param {Vec3} blockPosition - The position of the block to check.
   * @param {boolean} [onGround=false] - Whether the player is on the ground or not.
   * @returns {boolean} - Whether the player is on the block or not.
   */
  function isPlayerOnBlock(playerPosition, blockPosition, onGround = false) {
    if (!blockPosition) return false;

    const delta = blockPosition.minus(playerPosition);

    const horizontalTolerance = 0.5; // Loosen horizontal bounds
    const verticalTolerance = 0.05; // Small epsilon for vertical checks

    const isOnBlock =
<<<<<<< HEAD
      (Math.abs(delta.x) <= horizontalTolerance &&
        Math.abs(delta.z) <= horizontalTolerance &&
        Math.abs(delta.y) <= 1) || // Allow standing above block by up to 1 block
      (onGround &&
        Math.abs(delta.x) <= horizontalTolerance &&
        Math.abs(delta.z) <= horizontalTolerance &&
        Math.abs(delta.y) < verticalTolerance); // Use epsilon instead of strict equality
=======
      (Math.abs(delta.x) <= 0.5 &&
        Math.abs(delta.z) < 0.5 &&
        Math.abs(delta.y) <= 2) ||
      (onGround &&
        Math.abs(delta.x) <= 0.5 &&
        Math.abs(delta.z) <= 0.5 &&
        Math.abs(delta.y) === 0);
>>>>>>> 91d7de6f

    return isOnBlock;
  }

  function isPointOnPath(point, { max = null, onGround = false } = {}) {
    // console.log(point)
    // returns true if a point is on the current path
    if (!complexPathPoints) return false;

    if (complexPathPoints.length == 1)
      return isPlayerOnBlock(point, complexPathPoints[0].worldPos, onGround);
    let pathIndex;
    for (
      pathIndex = 1;
      pathIndex < Math.min(complexPathPoints.length, max ?? 100);
      ++pathIndex
    ) {
      let segmentStart = complexPathPoints[pathIndex - 1];
      let segmentEnd = complexPathPoints[pathIndex];

      if (
        isPlayerOnBlock(point, segmentStart.worldPos, onGround) ||
        isPlayerOnBlock(point, segmentEnd.worldPos, onGround)
      ) {
        return true;
      }

      let calculatedDistance = distanceFromLine(
        segmentStart.worldPos,
        segmentEnd.worldPos,
        point.offset(-0.5, 0, -0.5)
      );
      if (
        calculatedDistance < 0.7 &&
        (bot.entity.onGround || willBeOnGround())
      ) {
        return true;
      }
    }
    return false;
  }

  function willBeOnGround(ticks = 1) {
    return simulateUntil(bot, (state) => state.onGround, null, ticks);
  }

  function moveToEdge(referenceBlock, edge) {
    const allowInstantTurn = false;

    // Function to calculate the view vector based on pitch and yaw angles
    function getViewVector(pitch, yaw) {
      const cosPitch = Math.cos(pitch);
      const sinPitch = Math.sin(pitch);
      const cosYaw = Math.cos(yaw);
      const sinYaw = Math.sin(yaw);
      return new Vec3(-sinYaw * cosPitch, sinPitch, -cosYaw * cosPitch);
    }

    // Target viewing direction while approaching the edge
    const targetBlockPos = referenceBlock.offset(
      edge.x + 0.5,
      edge.y,
      edge.z + 0.5
    );
    const targetPosDelta = bot.entity.position.clone().subtract(targetBlockPos);
    const targetYaw = Math.atan2(-targetPosDelta.x, -targetPosDelta.z);
    const targetPitch = -1.421;
    const viewVector = getViewVector(targetPitch, targetYaw);

    // Calculate distance to the targeted position
    const distanceThreshold = 0.3;
    const targetPosition = referenceBlock.clone().offset(0.5, 1, 0.5);
    const distance = bot.entity.position.distanceTo(targetPosition);

    if (
      bot.entity.position.distanceTo(
        referenceBlock.clone().offset(edge.x + 0.5, 1, edge.z + 0.5)
      ) > 0.4
    ) {
      bot.lookAt(
        bot.entity.position.offset(viewVector.x, viewVector.y, viewVector.z),
        allowInstantTurn
      );
      bot.setControlState("forward", false);
      bot.setControlState("sneak", true);
      bot.setControlState("back", true);
      return false;
    }
    bot.setControlState("back", false);
    return true;
  }

  /**
   * @param {Vec3} targetPoint
   */
  function canSprintJump(targetPoint) {
    const reached = (state) => {
      if (!state) return false;
      const isonBlock = isPlayerOnBlock(state.pos, targetPoint, true);

      return isonBlock;
    };

    const returnState = simulateUntil(
      bot,
      reached,
      getController(targetPoint, true, true, 0),
      20
    );

    const returnStateWithoutJump = simulateUntil(
      bot,
      reached,
      getController(targetPoint, false, true, 0),
      20
    );

    if (!returnState) return false;

    if (returnState.isInLava) return false;

    if (reached(returnStateWithoutJump)) return false;

    const isOnPath = isPointOnPath(returnState.pos, { onGround: true });

    if (!isOnPath) return false;

    return true;
  }

  function between(x, min, max) {
    return x >= min && x <= max;
  }

  function canWalkJump(targetPoint) {
    const reached = (state) => {
      if (!state) return false;
      const isonBlock = isPlayerOnBlock(state.pos, targetPoint, true);

      return isonBlock && state.onGround;
    };

    const returnState = simulateUntil(
      bot,
      reached,
      getController(targetPoint, true, false),
      20
    );

    const returnStateWithoutJump = simulateUntil(
      bot,
      reached,
      getController(targetPoint, false, true),
      20
    );

    if (!returnState) return false; // never landed on ground

    if (returnState.isInLava) return false;

    if (!reached(returnState)) return false;

    // if it can do just as good just from sprinting, then theres no point in jumping
    if (reached(returnStateWithoutJump)) return false;

    const xDist = Math.abs(returnState.pos.x - bot.entity.position.x);
    const zDist = Math.abs(returnState.pos.z - bot.entity.position.z);

    const targetDistX = Math.abs(returnState.pos.x - targetPoint.x);
    const targetDistZ = Math.abs(returnState.pos.z - targetPoint.z);

    const jumpDist = Math.sqrt(xDist * xDist + zDist * zDist);
    const targetDist = Math.sqrt(
      targetDistX * targetDistX + targetDistZ * targetDistZ
    );

    if (jumpDist <= 2.5 && targetDist <= 1) return true;

    return false;
  }

  function canStraightLine(sprint = false, targetPoint) {
    const reached = (state) => {
      if (!state) return false;
      const isonBlock = isPlayerOnBlock(state.pos, targetPoint);

      return isonBlock;
    };

    const state = simulateUntil(
      bot,
      reached,
      200,
      {
        jump: false,
        forward: true,
        sprint,
      },
      true,
      false
    );

    if (!state) return;

    if (reached(state)) return true;

    if (sprint) {
      if (canSprintJump(targetPoint)) return false;
    } else {
      if (canWalkJump(targetPoint)) return false;
    }

    for (let i = 1; i < 7; i++) {
      if (sprint) {
        if (canSprintJump(targetPoint)) return true;
      } else {
        if (canWalkJump(targetPoint)) return true;
      }
    }

    return false;
  }

  function stopVel() {
    bot.clearControlStates();

    bot.entity.velocity.x = 0;
    bot.entity.velocity.z = 0;
  }

  async function straightPathTick() {
    if (!straightPathOptions) return false;

    /**
     * @type {Cell}
     */
    let cell = straightPathOptions.target;
    let point = cell.worldPos;
    const botPos = bot.entity.position;
    const blockPlace = bot.inventory
      .items()
      .find((item) =>
        bot.ashfinder.config.disposableBlocks.includes(item.name)
      );

    if (cell.horizontalPlacable.length > 0) {
      for (const target of cell.horizontalPlacable) {
        const blockBelow = bot.blockAt(
          bot.entity.position.floored().offset(0, -1, 0)
        );

        let isAir = blockBelow.name === "air";
        if (!isAir) {
          function getViewVector(pitch, yaw) {
            const cosPitch = Math.cos(pitch);
            const sinPitch = Math.sin(pitch);
            const cosYaw = Math.cos(yaw);
            const sinYaw = Math.sin(yaw);
            return new Vec3(-sinYaw * cosPitch, sinPitch, -cosYaw * cosPitch);
          }

          // Target viewing direction while approaching the edge
          const targetBlockPos = target.offset(
            target.dir.x + 0.5,
            0,
            target.dir.z + 0.5
          );
          const targetPosDelta = bot.entity.position
            .clone()
            .subtract(targetBlockPos);
          const targetYaw = Math.atan2(-targetPosDelta.x, -targetPosDelta.z);
          const targetPitch = -1.421;
          const viewVector = getViewVector(targetPitch, targetYaw);

          bot.lookAt(
            bot.entity.position.offset(viewVector.x, viewVector.y, viewVector.z)
          );
          bot.setControlState("forward", false);
          bot.setControlState("sneak", true);
          bot.setControlState("back", true);
          return;
        }

        if (!placing) {
          placing = true;
          if (bot.heldItem && bot.heldItem !== blockPlace) {
            await bot.equip(blockPlace);
          }

          const refBlock = bot.blockAt(target, false);

          try {
            await bot.placeBlock(
              refBlock,
              new Vec3(target.dir.x, 0, target.dir.z)
            );
            placing = false;
          } catch (err) {
            placing = false;
            console.log("man i hate place block");
          }

          bot.setControlState("sneak", false);
        }
      }
    }
    let dx = point.x - botPos.x;
    const dy = point.y - botPos.y;
    let dz = point.z - botPos.z;

    //debug bot
    // console.log("VELOCITY", bot.entity.velocity);
    // console.log("ONGROUND", bot.entity.onGround);
    // const bb = bot.entity.boundingBox;
    // console.log("BB", bb);

    if (bot.entity.isCollidedVertically) {
      // Apply a small correction to ensure the entity is not stuck
      bot.entity.velocity.y = 0;
      bot.entity.position.y = Math.floor(bot.entity.position.y) + 0.01;
    }

    if (
      (isPlayerOnBlock(bot.entity.position, point) && !placing && !digging) ||
      isPointOnPath(bot.entity.position)
    ) {
      // bot.setControlState("forward", false);
      // bot.setControlState("sprint", false);
      bot.setControlState("jump", false);

      if (straightPathOptions) straightPathOptions.resolve();

      straightPathOptions = null;
      headLocked = false;
      walkingUntillGround = false;
      climbing = false;
      placing = false;
      lastNodeTime = performance.now();
      return true;
    }

    // for debuging ingame
    // if (bot.ashfinder.debug)
    //   bot.chat(
    //     `/particle dust 0 1 0.93 1 ${point.x} ${point.y} ${point.z} 0.1 0.1 0.1 1 5 force`
    //   );

    // Activate door if standing in front of it
    const block = point !== null ? bot.blockAt(point, false) : null;

    if (
      block &&
      block.name.includes("door") &&
      block.getProperties().open === false &&
      !interacting
    ) {
      interacting = true;
      bot.clearControlStates();
      await bot.activateBlock(block, new Vec3(0, 1, 0)).then(() => {
        interacting = false;
      });
    }

    // ladders
    let ladderBlock = bot.world.getBlock(point);

    let shouldWalkJump = canWalkJump(point);
    let shouldSprintJump = canSprintJump(point);

    if (!headLocked && !placing && !digging && !climbing) {
      const yaw = Math.atan2(-dx, -dz);
      const pitch = Math.atan2(dy, Math.sqrt(dx * dx + dz * dz));

      // bot.look(yaw, 0);
      bot.lookAt(point.offset(0, 1.1, 0), true);
    }

    if (cell.breakableNeighbors.length > 0) {
      // console.log("Break targets:", targets)
      bot.clearControlStates();
      for (const target of cell.breakableNeighbors) {
        // if (bot.ashfinder.debug)
        //   bot.chat(
        //     `/particle dust 1 0 0.93 1 ${target.x} ${target.y} ${target.z} 0.1 0.1 0.1 1 5 force`
        //   );
        const block = bot.blockAt(target, false);

        if (block.boundingBox === "block" && !digging) {
          digging = true;

          await autoTool(bot, block);

          await bot.dig(block, true).then(() => {
            digging = false;
          });
        }
        await new Promise((r) => setTimeout(r, 0));
      }
    }

    if (!placing && !digging && !climbing) {
    }

    if (!walkingUntillGround) {
    }

    if (!placing && !digging) {
      if (
        (ladderBlock && ladderBlock.name === "ladder") ||
        bot.entity.isOnLadder
      ) {
        const yDist = Math.abs(bot.entity.position.y - ladderBlock.position.y);

        // up
        if (yDist > 0) {
          headLocked = true;
          climbing = true;
          bot.clearControlStates();
          bot.lookAt(ladderBlock.position.offset(0.5, 1, 0.5), true);
          bot.setControlState("forward", false);
          bot.setControlState("jump", true);
        } else if (yDist < 0) {
          // down
          headLocked = true;
          climbing = true;
          bot.setControlState("forward", false);
          bot.setControlState("jump", false);
        }
      } else if (bot.entity.isInWater) {
        const yDist = dy;
        if (yDist > 0) {
          bot.setControlState("jump", true);
          bot.setControlState("sprint", false);
        }
      } else if (bot.entity.onGround && shouldWalkJump) {
        if (bot.ashfinder.debug) console.log("walk jumped");
        walkingUntillGround = true;
        bot.setControlState("sprint", false);
        bot.setControlState("jump", true);
      } else if (bot.entity.onGround && shouldSprintJump) {
        if (bot.ashfinder.debug) console.log("sprint jumped!");
        bot.setControlState("sprint", true);
        bot.setControlState("jump", true);
      } else {
        if (bot.entity.onGround) {
          walkingUntillGround = false;
          climbing = false;
          headLocked = false;
        }
        bot.setControlState("jump", false);
      }
    }

    if (!bot.getControlState("forward") && !digging) {
      bot.setControlState("forward", true);
    }

    bot.setControlState("sprint", true);

    return false;
  }

  function isNearTarget(currentPos, targetPos, tolerance = 1.5) {
    const deltaX = targetPos.x - currentPos.x;
    const deltaY = targetPos.y - currentPos.y;
    const deltaZ = targetPos.z - currentPos.z;

    // Calculate the distance between the current position and the target
    const distance = Math.sqrt(deltaX ** 2 + deltaY ** 2 + deltaZ ** 2);

    // Return true if the distance is less than or equal to the tolerance
    return distance <= tolerance;
  }

  async function elytraPathTick() {
    if (!elytraPathOptions) return;

    const { target } = elytraPathOptions;

    if (isNearTarget(bot.entity.position, target, 1.5)) {
      elytraPathOptions.resolve?.(); // Resolve the promise when the target is reached
      elytraPathOptions = null;
      flying = false; // Reset flying state
      console.log("Reached target");
      return;
    }

    // Recalculate yaw and pitch for current waypoint
    const lookVector = calculateLookVector(bot.entity.position, target);

    // Rotate the bot towards the target
    await bot.look(lookVector.yaw, lookVector.pitch, true);

    if (!flying) {
      flying = true;

      // Equip Elytra if not already equipped
      const elytraSlot = bot.inventory.slots[bot.getEquipmentDestSlot("torso")];
      if (!elytraSlot || elytraSlot.name !== "elytra") {
        const elytra = bot.inventory
          .items()
          .find((item) => item.name.includes("elytra"));
        if (elytra) {
          await bot.equip(elytra, "torso");
        }
      }

      await bot.elytraFly();
    }

    // Activate firework for boost if needed
    if (!bot.entity.elytraFlying) {
      const fireworkItem = bot.inventory
        .items()
        .find((item) => item.name === "firework_rocket");
      if (fireworkItem) {
        await bot.equip(fireworkItem, "hand");
        await sleep(100); // Small delay to ensure the item is equipped
        bot.activateItem(); // Fire the rocket
      }
    }
  }

  function setElytraPath({ target }) {
    elytraPathOptions = {
      target,
    };

    return new Promise((resolve) => {
      elytraPathOptions.resolve = resolve;
    });
  }

  async function elytraPath(endPos) {
    const start = bot.entity.position.clone();

    // Generate the flight path
    const result = createFlightPath(start, endPos);
    elytraPathPoints = result.positions;

    // Start the Elytra flight
    bot.setControlState("jump", true); // Jump to initiate flight
    await sleep(50);
    bot.setControlState("jump", false);

    await sleep(50); // Small delay to ensure bot jumps

    while (elytraPathPoints.length > 0) {
      const nextPoint = elytraPathPoints[0];

      // Set the next waypoint
      await setElytraPath({
        target: nextPoint,
      });

      // Wait for the bot to reach the current waypoint before moving to the next one
      await new Promise((resolve) => setTimeout(resolve, 200)); // Adjust delay based on flight speed

      elytraPathPoints.shift(); // Remove the reached waypoint
    }

    console.log("Flight path completed");
  }

  function calculateLookVector(fromPos, toPos) {
    const deltaX = toPos.x - fromPos.x;
    const deltaY = toPos.y - fromPos.y;
    const deltaZ = toPos.z - fromPos.z;

    const yaw = (Math.atan2(deltaX, deltaZ) * 180) / Math.PI;
    const pitch =
      (Math.atan2(deltaY, Math.sqrt(deltaX ** 2 + deltaZ ** 2)) * 180) /
      Math.PI;

    return { yaw, pitch };
  }

  let initialPos = null;
  let finalPos = null;
  let startTime = null;
  let endTime = null;

  function getSpeed() {
    // Record initial position and time when the bot starts moving
    if (!initialPos) {
      initialPos = bot.entity.position.clone();
      startTime = new Date();
    } else {
      // Record final position and time when the bot stops moving
      finalPos = bot.entity.position.clone();
      endTime = new Date();

      // Calculate distance traveled
      const distance = initialPos.distanceTo(finalPos);

      // Calculate time taken in seconds
      const timeTaken = (endTime - startTime) / 1000; // Convert to seconds

      // Calculate speed
      const speed = distance / timeTaken;

      console.log(`Bot's speed: ${speed} blocks per second`);

      // Reset positions and times for next movement
      initialPos = null;
      finalPos = null;
      startTime = null;
      endTime = null;
    }
  }

  function straightPath({ target, skip }) {
    straightPathOptions = {
      target,

      skip: skip ?? true,
    };
    return new Promise((resolve, reject) => {
      if (straightPathOptions) straightPathOptions.resolve = resolve;
      else resolve();
    });
  }

  /**
   *@param {Goal} goal - The goal to reach.
   *@return {function} A function that returns whether the goal has been reached.
   */
  function createEndFunc(goal) {
    return (currentPosition, targetPosition) => {
      return goal.isReached(currentPosition);
    };
  }

	function refinePath(path, bot) {
	  const refined = [];
	  for (let i = 0; i < path.length - 1; i++) {
		const current = path[i].worldPos;
		const next = path[i + 1].worldPos;

		const dx = Math.abs(current.x - next.x);
		const dy = next.y - current.y; // Vertical difference
		const dz = Math.abs(current.z - next.z);

		// Add nodes where vertical changes occur or where large distances are present
		if (dx > 1 || dz > 1 || Math.abs(dy) > 0) {
		  refined.push(path[i]);

		  // Add intermediate points for jumps or falls
		  if (dy > 1) {
			refined.push(new Cell(current.offset(0, 1, 0))); // Add jump step
		  } else if (dy < 0) {
			refined.push(new Cell(next.offset(0, -1, 0))); // Add fall step
		  }
		}
	  }
	  refined.push(path[path.length - 1]); // Ensure the last node is included
	  return refined;
	}

  async function path(goal, options = {}) {
    if (bot.ashfinder.debug) console.log("called");
    let position = goal.position.clone().floored();
    let pathNumber = ++currentPathNumber;
    let currentStatus = "";
    calculating = true;
    continuousPath = true;
    const start = bot.entity.position.clone().floored();
    console.log("Start:", start.toString());

    const result = await astar(
      start,
      position,
      bot,
      createEndFunc(goal),
      bot.ashfinder.config
    );

    if (bot.ashfinder.debug) console.log("Cost:", result.cost);
    if (bot.ashfinder.debug) console.log("Status:", result.status);

    current = result.status;

    if (currentCalculatedPathNumber > pathNumber) return;
    else currentCalculatedPathNumber = pathNumber;
    goingToPathTarget = position.clone();

    calculating = false;

    complexPathPoints = result.path
    bot.ashfinder.path = complexPathPoints;

    extractPathPoints();

    if (bot.ashfinder.debug) console.log("Break: ", breakBlocks);

    while (complexPathPoints.length > 0) {
      // for (const cell of complexPathPoints) {
      //   const point = cell.worldPos;
      //   bot.chat(
      //     `/particle dust 0 1 0.93 1 ${point.x} ${point.y} ${point.z} 0.1 0.1 0.1 1 5 force`
      //   );

      //   await sleep(10);
      // }
      const movement = complexPathPoints[0];

      await straightPath({
        target: movement,
      });

      if (
        currentCalculatedPathNumber > pathNumber ||
        complexPathPoints === null
      )
        return;
      complexPathPoints.shift();
    }

    if (result.status === "partial") {
      resetPathingState();
      if (bot.ashfinder.debug)
        console.log("Recalculating path from current position...");

      return await path(goal, options);
    }

    if (bot.ashfinder.debug) console.log("Done!!");
    resetPathingState();
  }

  function resetPathingState() {
    complexPathPoints = null;
    elytraPathPoints = null;
    flying = false;
    bot.clearControlStates();
    bot.setControlState("forward", false);
    bot.setControlState("sprint", false);
  }

  function extractPathPoints() {
    vertical = complexPathPoints
      .filter((cell) => cell.placeHere)
      .map((cell) => cell.verticalPlacable);

    horizontal = complexPathPoints
      .filter((cell) => cell.placeHere)
      .map((cell) => cell.horizontalPlacable);

    breakBlocks = complexPathPoints
      .filter((cell) => cell.breakThis)
      .map((cell) => cell.breakableNeighbors);
  }

  async function pathStich(originalPath, bot, endPos) {
    if (bot.ashfinder.debug) console.log("Stitching paths...");

    // Calculate a new path from the end of the partial path to the final destination
    const partialEnd = originalPath[originalPath.length - 1].worldPos;
    const newPath = await astar(
      partialEnd,
      endPos,
      bot,
      isPlayerOnBlock,
      bot.ashfinder.config
    );

    if (newPath.status === "no path") {
      const combinedPath = originalPath.concat(newPath.path.slice(1));

      return {
        status: newPath.status,
        path: combinedPath,
      };
    }

    const combinedPath = originalPath.concat(newPath.path.slice(1));

    return {
      path: combinedPath,
      status: newPath.status,
    };
  }

  async function follow(entity, options) {
    targetEntity = entity;
    followOptions = options;
  }

  async function followTick() {
    if (!targetEntity) return;

    //First we check distance to targetEntity
    const distance = bot.entity.position.distanceTo(targetEntity.position);

    if (distance <= followOptions.minDistance) {
      bot.clearControlStates();
      resetPathingState();
      return;
    }

    if (distance >= followOptions.maxDistance) {
      bot.clearControlStates();
      resetPathingState();
      return;
    }

    if (following) {
      return;
    }

    following = true;

    const goal = targetEntity.position.clone().floored();

    await path(goal, {});

    following = false;
  }

  function arraysMatch(arr1, arr2) {
    if (arr1.length !== arr2.length) {
      return false;
    }
    for (let i = 0; i < arr1.length; i++) {
      if (
        arr1[i].x !== arr2[i].x ||
        arr1[i].y !== arr2[i].y ||
        arr1[i].z !== arr2[i].z
      ) {
        return false;
      }
    }
    return true;
  }

  bot.ashfinder.elytraPath = async (endPos, options = {}) => {
    await elytraPath(endPos, options);
  };

  /**
   *
   * @param {Goal} goal - The goal to go to.
   * @return {Promise} A promise that resolves when the function is complete.
   */
  bot.ashfinder.goto = async (goal) => {
    await path(goal, {});
  };

  bot.ashfinder.stop = async () => {
    bot.ashfinder.path = [];
    bot.ashfinder.stopped = true;
    bot.ashfinder.pathOptions = null;

    complexPathPoints = null;
    straightPathOptions = null;
    targetEntity = null;
    followOptions = null;
    bot.clearControlStates();
  };

  bot.ashfinder.follow = async (
    entity,
    options = { minDistance: 3, maxDistance: 50 }
  ) => {
    /*
		Options:
		- maxDistance
		- minDistance
		*/
    await follow(entity, options);
  };

  /**
   * Generates a path from the current position of the bot to the given position using the Ashfinder algorithm.
   *
   * @param {Vec3} position - The position to generate the path to.
   * @return {object} An object containing the generated path and its cost.
   */
  bot.ashfinder.generatePath = async (position) => {
    const { path, cost } = await astar(
      bot.entity.position.clone(),
      position,
      bot,
      isPlayerOnBlock
    );

    return { path, cost };
  };

  async function moveTick() {
    if (straightPathOptions !== null) await straightPathTick();
    if (elytraPathOptions !== null) await elytraPathTick();
  }

  bot.on("physicsTick", moveTick);
<<<<<<< HEAD
  bot.on("physicsTick", followTick);
  // bot.on("move", getSpeed);
=======
>>>>>>> 91d7de6f
}

module.exports = inject;<|MERGE_RESOLUTION|>--- conflicted
+++ resolved
@@ -15,10 +15,6 @@
 const { Cell } = require("./pathfinder");
 const AABB = require("./aabb.js");
 const { Goal } = require("./goal.js");
-
-const { Physics } = require("prismarine-physics");
-
-const createFlightPath = require("./flight.js");
 
 const sleep = (ms = 2000) => {
   return new Promise((r) => {
@@ -84,11 +80,7 @@
       "warped_gate",
       "crimson_gate",
     ],
-<<<<<<< HEAD
     thinkTimeout: 10000,
-=======
-    thinkTimeout: 1000,
->>>>>>> 91d7de6f
   };
   bot.ashfinder.debug = true;
   // bot.loadPlugin(loader);
@@ -112,10 +104,6 @@
   let targetEntity = null;
   let following = false;
 
-  let elytraPathPoints = [];
-  let elytraPathIndex = 0;
-  let elytraPathOptions = null;
-
   /**
    * Checks if the player is on a given block position.
    * @param {Vec3} playerPosition - The position of the player.
@@ -132,7 +120,6 @@
     const verticalTolerance = 0.05; // Small epsilon for vertical checks
 
     const isOnBlock =
-<<<<<<< HEAD
       (Math.abs(delta.x) <= horizontalTolerance &&
         Math.abs(delta.z) <= horizontalTolerance &&
         Math.abs(delta.y) <= 1) || // Allow standing above block by up to 1 block
@@ -140,15 +127,6 @@
         Math.abs(delta.x) <= horizontalTolerance &&
         Math.abs(delta.z) <= horizontalTolerance &&
         Math.abs(delta.y) < verticalTolerance); // Use epsilon instead of strict equality
-=======
-      (Math.abs(delta.x) <= 0.5 &&
-        Math.abs(delta.z) < 0.5 &&
-        Math.abs(delta.y) <= 2) ||
-      (onGround &&
-        Math.abs(delta.x) <= 0.5 &&
-        Math.abs(delta.z) <= 0.5 &&
-        Math.abs(delta.y) === 0);
->>>>>>> 91d7de6f
 
     return isOnBlock;
   }
@@ -1044,11 +1022,8 @@
   }
 
   bot.on("physicsTick", moveTick);
-<<<<<<< HEAD
   bot.on("physicsTick", followTick);
   // bot.on("move", getSpeed);
-=======
->>>>>>> 91d7de6f
 }
 
 module.exports = inject;
--- conflicted
+++ resolved
@@ -183,12 +183,8 @@
     this.config = config;
     this.manager = manager;
 
-<<<<<<< HEAD
     let targetNode = this.down(1).forward(1);
     let breakNode = this.down(1).forward(1);
-=======
-    let targetNode = this.forward(1).offset(0, -1, 0);
->>>>>>> 91d7de6f
     let forwardNode = this.up(1, targetNode);
     let headNode = this.up(2, targetNode);
 
